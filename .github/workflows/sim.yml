name: Run Scripts

on:
  workflow_dispatch:
    inputs:
      doubleml-py-branch:
        description: 'Branch in https://github.com/DoubleML/doubleml-for-py'
        required: true
        default: 'main'

jobs:
  trigger-did-scripts:
    runs-on: ubuntu-latest

    steps:
      - name: Trigger Run DID Scripts Workflow
        run: |
          RESPONSE=$(curl -s -o response.txt -w "%{http_code}" -X POST \
            -H "Authorization: token ${{ secrets.GITHUB_TOKEN }}" \
            -H "Accept: application/vnd.github.everest-preview+json" \
            https://api.github.com/repos/${{ github.repository }}/dispatches \
<<<<<<< HEAD
            -d "{\"event_type\": \"run-did-scripts\", \"client_payload\": {\"doubleml_py_branch\": \"${{ github.event.inputs.doubleml-py-branch }}\"}}")
          echo "HTTP Status: $RESPONSE"
          cat response.txt

      - name: Debug repository value
        run: echo ${{ github.repository }}
=======
            -d "{\"event_type\": \"run-did-scripts\", \"client_payload\": { \
            \"doubleml_py_branch\": \"${{ github.event.inputs.doubleml-py-branch }}\", \
            \"target_branch\": \"${{ github.ref_name }}\"}}"

          echo "HTTP Status: $RESPONSE"
          cat response.txt
>>>>>>> 19a76830
<|MERGE_RESOLUTION|>--- conflicted
+++ resolved
@@ -19,18 +19,9 @@
             -H "Authorization: token ${{ secrets.GITHUB_TOKEN }}" \
             -H "Accept: application/vnd.github.everest-preview+json" \
             https://api.github.com/repos/${{ github.repository }}/dispatches \
-<<<<<<< HEAD
-            -d "{\"event_type\": \"run-did-scripts\", \"client_payload\": {\"doubleml_py_branch\": \"${{ github.event.inputs.doubleml-py-branch }}\"}}")
-          echo "HTTP Status: $RESPONSE"
-          cat response.txt
-
-      - name: Debug repository value
-        run: echo ${{ github.repository }}
-=======
             -d "{\"event_type\": \"run-did-scripts\", \"client_payload\": { \
             \"doubleml_py_branch\": \"${{ github.event.inputs.doubleml-py-branch }}\", \
             \"target_branch\": \"${{ github.ref_name }}\"}}"
 
           echo "HTTP Status: $RESPONSE"
-          cat response.txt
->>>>>>> 19a76830
+          cat response.txt