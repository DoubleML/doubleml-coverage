name: Run Scripts

on:
  workflow_dispatch:
    inputs:
      doubleml-py-branch:
        description: 'Branch in https://github.com/DoubleML/doubleml-for-py'
        required: true
        default: 'main'

jobs:
  trigger-did-scripts:
    runs-on: ubuntu-latest

    steps:
      - name: Trigger DID Scripts Workflows
        run: |
          RESPONSE=$(curl -s -o response.txt -w "%{http_code}" -X POST \
            -H "Authorization: token ${{ secrets.GITHUB_TOKEN }}" \
            -H "Accept: application/vnd.github.everest-preview+json" \
            https://api.github.com/repos/${{ github.repository }}/dispatches \
            -d '{"event_type": "run-did-scripts", "client_payload": { "doubleml_py_branch": "${{ github.event.inputs.doubleml-py-branch }}", "target_branch": "${{ github.ref_name }}"}}')

          echo "HTTP Status: $RESPONSE"
          cat response.txt

<<<<<<< HEAD
      - name: Trigger Run IRM Scripts Workflow
=======
      - name: Trigger IRM Scripts Workflows
>>>>>>> 117b201c
        run: |
          RESPONSE=$(curl -s -o response.txt -w "%{http_code}" -X POST \
            -H "Authorization: token ${{ secrets.GITHUB_TOKEN }}" \
            -H "Accept: application/vnd.github.everest-preview+json" \
            https://api.github.com/repos/${{ github.repository }}/dispatches \
            -d '{"event_type": "run-irm-scripts", "client_payload": { "doubleml_py_branch": "${{ github.event.inputs.doubleml-py-branch }}", "target_branch": "${{ github.ref_name }}"}}')
<<<<<<< HEAD
=======

          echo "HTTP Status: $RESPONSE"
          cat response.txt

      - name: Trigger PLM Scripts Workflows
        run: |
          RESPONSE=$(curl -s -o response.txt -w "%{http_code}" -X POST \
            -H "Authorization: token ${{ secrets.GITHUB_TOKEN }}" \
            -H "Accept: application/vnd.github.everest-preview+json" \
            https://api.github.com/repos/${{ github.repository }}/dispatches \
            -d '{"event_type": "run-plm-scripts", "client_payload": { "doubleml_py_branch": "${{ github.event.inputs.doubleml-py-branch }}", "target_branch": "${{ github.ref_name }}"}}')
>>>>>>> 117b201c

          echo "HTTP Status: $RESPONSE"
          cat response.txt<|MERGE_RESOLUTION|>--- conflicted
+++ resolved
@@ -24,19 +24,13 @@
           echo "HTTP Status: $RESPONSE"
           cat response.txt
 
-<<<<<<< HEAD
-      - name: Trigger Run IRM Scripts Workflow
-=======
       - name: Trigger IRM Scripts Workflows
->>>>>>> 117b201c
         run: |
           RESPONSE=$(curl -s -o response.txt -w "%{http_code}" -X POST \
             -H "Authorization: token ${{ secrets.GITHUB_TOKEN }}" \
             -H "Accept: application/vnd.github.everest-preview+json" \
             https://api.github.com/repos/${{ github.repository }}/dispatches \
             -d '{"event_type": "run-irm-scripts", "client_payload": { "doubleml_py_branch": "${{ github.event.inputs.doubleml-py-branch }}", "target_branch": "${{ github.ref_name }}"}}')
-<<<<<<< HEAD
-=======
 
           echo "HTTP Status: $RESPONSE"
           cat response.txt
@@ -48,7 +42,6 @@
             -H "Accept: application/vnd.github.everest-preview+json" \
             https://api.github.com/repos/${{ github.repository }}/dispatches \
             -d '{"event_type": "run-plm-scripts", "client_payload": { "doubleml_py_branch": "${{ github.event.inputs.doubleml-py-branch }}", "target_branch": "${{ github.ref_name }}"}}')
->>>>>>> 117b201c
 
           echo "HTTP Status: $RESPONSE"
           cat response.txt