--- conflicted
+++ resolved
@@ -2,63 +2,5 @@
   type: website
   output-dir: _site
 
-<<<<<<< HEAD
-website:
-  title: "DoubleML Coverage"
-  favicon: _static/favicon.ico
-  search: 
-    location: sidebar
-  sidebar:
-    style: "docked"
-    logo: _static/logo.png
-  navbar:
-    left:
-      - href: index.qmd
-        text: Home
-      - text: "IRM"
-        menu:
-          - irm/irm.qmd
-          - irm/irm_gate.qmd
-          - irm/irm_cate.qmd
-          - irm/apo.qmd
-          - irm/qte.qmd
-      - text: "PLM"
-        menu:      
-          - plm/plr.qmd
-          - plm/plr_gate.qmd
-          - plm/plr_cate.qmd
-          - plm/pliv.qmd
-      - text: "DID"
-        menu:      
-          - did/did_pa.qmd
-          - did/did_cs.qmd
-      - text: "SSM"
-        menu:      
-          - ssm/ssm_mar.qmd
-          - ssm/ssm_nonignorable.qmd
-      - text: "RDD"
-        menu: 
-          - rdd/rdd.qmd
-          
-    right: 
-      - icon: book
-        href: https://docs.doubleml.org/stable/index.html
-        aria-label: Documentation
-      - icon: github
-        menu:
-          - text: "DoubleML"
-            href: https://github.com/DoubleML/doubleml-for-py
-          - text: "DoubleML Coverage"
-            href: https://github.com/DoubleML/doubleml-coverage
-        aria-label: GitHub
-
-
-format:
-  html:
-    theme: cosmo 
-    css: styles.css
-    toc: true
-=======
 metadata-files:
-  - _website.yml
->>>>>>> c502b796
+  - _website.yml